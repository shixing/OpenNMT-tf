--- conflicted
+++ resolved
@@ -5,12 +5,9 @@
 
 import tensorflow as tf
 
-<<<<<<< HEAD
 from opennmt import constants
 from opennmt.layers import common
-=======
 from opennmt.utils import decoding
->>>>>>> 6d73aabb
 
 
 def logits_to_cum_log_probs(logits, sequence_length):
