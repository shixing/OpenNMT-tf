--- conflicted
+++ resolved
@@ -170,7 +170,6 @@
       outputs = None
 
     if mode != tf.estimator.ModeKeys.TRAIN:
-<<<<<<< HEAD
       batch_size = tf.shape(tf.nest.flatten(encoder_outputs)[0])[0]
       start_ids = tf.fill([batch_size], constants.START_OF_SENTENCE_ID)
       beam_size = params.get("beam_width", 1)
@@ -193,36 +192,6 @@
         with tf.init_scope():
           self.id_to_token = self.labels_inputter.vocabulary_lookup_reverse()
       target_tokens = self.id_to_token.lookup(tf.cast(sampled_ids, tf.int64))
-=======
-      with tf.variable_scope("decoder", reuse=labels is not None):
-        batch_size = tf.shape(tf.contrib.framework.nest.flatten(encoder_outputs)[0])[0]
-        beam_width = params.get("beam_width", 1)
-        start_tokens = tf.fill([batch_size], constants.START_OF_SENTENCE_ID)
-        end_token = constants.END_OF_SENTENCE_ID
-        sampled_ids, _, sampled_length, log_probs, alignment = (
-            self.decoder.dynamic_decode_and_search(
-                self.labels_inputter.embedding,
-                start_tokens,
-                end_token,
-                vocab_size=target_vocab_size,
-                initial_state=encoder_state,
-                output_layer=self.output_layer,
-                beam_width=beam_width,
-                length_penalty=params.get("length_penalty", 0),
-                maximum_iterations=params.get("maximum_iterations", 250),
-                minimum_length=params.get("minimum_decoding_length", 0),
-                mode=mode,
-                memory=encoder_outputs,
-                memory_sequence_length=encoder_sequence_length,
-                dtype=target_dtype,
-                return_alignment_history=True,
-                sample_from=params.get("sampling_topk"),
-                sample_temperature=params.get("sampling_temperature"),
-                coverage_penalty=params.get("coverage_penalty", 0)))
-
-      target_vocab_rev = self.labels_inputter.vocabulary_lookup_reverse()
-      target_tokens = target_vocab_rev.lookup(tf.cast(sampled_ids, tf.int64))
->>>>>>> 1192c8a0
 
       if params.get("replace_unknown_target", False):
         if alignment is None:
