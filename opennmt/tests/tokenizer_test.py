# -*- coding: utf-8 -*-

import os
import yaml

import tensorflow as tf

from opennmt.tokenizers import SpaceTokenizer, CharacterTokenizer, OpenNMTTokenizer


class TokenizerTest(tf.test.TestCase):

  def _testTokenizerOnTensor(self, tokenizer, text, ref_tokens):
    ref_tokens = [tf.compat.as_bytes(token) for token in ref_tokens]
    text = tf.constant(text)
    tokens = tokenizer.tokenize(text)
    self.assertAllEqual(ref_tokens, self.evaluate(tokens))

  def _testTokenizerOnString(self, tokenizer, text, ref_tokens):
    ref_tokens = [tf.compat.as_text(token) for token in ref_tokens]
    tokens = tokenizer.tokenize(text)
    self.assertAllEqual(ref_tokens, tokens)

  def _testTokenizer(self, tokenizer, text, ref_tokens):
    self._testTokenizerOnTensor(tokenizer, text, ref_tokens)
    self._testTokenizerOnString(tokenizer, text, ref_tokens)

  def _testDetokenizerOnTensor(self, tokenizer, tokens, ref_text):
    ref_text = tf.compat.as_bytes(ref_text)
    tokens = tf.constant(tokens)
    text = tokenizer.detokenize(tokens)
    self.assertEqual(ref_text, self.evaluate(text))

  def _testDetokenizerOnBatchTensor(self, tokenizer, tokens, ref_text):
    ref_text = [tf.compat.as_bytes(t) for t in ref_text]
    sequence_length = [len(x) for x in tokens]
    max_length = max(sequence_length)
    tokens = [tok + [""] * (max_length - len(tok)) for tok in tokens]
    tokens = tf.constant(tokens)
    sequence_length = tf.constant(sequence_length)
    text = tokenizer.detokenize(tokens, sequence_length=sequence_length)
    self.assertAllEqual(ref_text, self.evaluate(text))

  def _testDetokenizerOnString(self, tokenizer, tokens, ref_text):
    tokens = [tf.compat.as_text(token) for token in tokens]
    ref_text = tf.compat.as_text(ref_text)
    text = tokenizer.detokenize(tokens)
    self.assertAllEqual(ref_text, text)

  def _testDetokenizer(self, tokenizer, tokens, ref_text):
    self._testDetokenizerOnBatchTensor(tokenizer, tokens, ref_text)
    for tok, ref in zip(tokens, ref_text):
      self._testDetokenizerOnTensor(tokenizer, tok, ref)
      self._testDetokenizerOnString(tokenizer, tok, ref)

  def testSpaceTokenizer(self):
    self._testTokenizer(SpaceTokenizer(), "Hello world !", ["Hello", "world", "!"])
    self._testDetokenizer(
        SpaceTokenizer(),
        [["Hello", "world", "!"], ["Test"], ["My", "name"]],
        ["Hello world !", "Test", "My name"])

  def testCharacterTokenizer(self):
    self._testTokenizer(CharacterTokenizer(), "a b", ["a", "▁", "b"])
    self._testDetokenizer(CharacterTokenizer(), [["a", "▁", "b"]], ["a b"])
    self._testTokenizer(CharacterTokenizer(), "你好，世界！", ["你", "好", "，", "世", "界", "！"])

  def testOpenNMTTokenizer(self):
    self._testTokenizer(OpenNMTTokenizer(), "Hello world!", ["Hello", "world", "!"])
    self._testDetokenizer(
        OpenNMTTokenizer(),
        [["Hello", "world", "￭!"], ["Test"], ["My", "name"]],
        ["Hello world!", "Test", "My name"])

  def testOpenNMTTokenizerArguments(self):
    tokenizer = OpenNMTTokenizer(mode="aggressive", spacer_annotate=True, spacer_new=True)
    self._testTokenizer(tokenizer, "Hello World-s", ["Hello", "▁", "World", "-", "s"])

  def testOpenNMTTokenizerAssets(self):
    asset_dir = self.get_temp_dir()
    # Write a dummy BPE model.
    bpe_model_path = os.path.join(asset_dir, "model.bpe")
    with open(bpe_model_path, "wb") as bpe_model_file:
      bpe_model_file.write(b"#version: 0.2\ne s</w>\n")

<<<<<<< HEAD
    tokenizer = OpenNMTTokenizer(mode="none", sp_model_path=sp_model_path)
=======
    tokenizer = OpenNMTTokenizer(
        params={"mode": "conservative", "bpe_model_path": bpe_model_path})

    # By default, no assets are returned.
    assets = tokenizer.initialize({})
    self.assertDictEqual(assets, {})
>>>>>>> a6aa9d90

    # Generated assets are prefixed but not existing resources.
    assets = tokenizer.export_assets(asset_dir, asset_prefix="source_")
    self.assertIn("source_tokenizer_config.yml", assets)
    self.assertTrue(os.path.exists(assets["source_tokenizer_config.yml"]))
    self.assertIn("model.bpe", assets)
    self.assertTrue(os.path.exists(assets["model.bpe"]))

    # The tokenization configuration should not contain absolute paths to resources.
    with open(assets["source_tokenizer_config.yml"], "rb") as config_file:
      asset_config = yaml.load(config_file.read(), Loader=yaml.UnsafeLoader)
    self.assertDictEqual(asset_config, {"mode": "conservative", "bpe_model_path": "model.bpe"})


if __name__ == "__main__":
  tf.test.main()<|MERGE_RESOLUTION|>--- conflicted
+++ resolved
@@ -83,16 +83,7 @@
     with open(bpe_model_path, "wb") as bpe_model_file:
       bpe_model_file.write(b"#version: 0.2\ne s</w>\n")
 
-<<<<<<< HEAD
-    tokenizer = OpenNMTTokenizer(mode="none", sp_model_path=sp_model_path)
-=======
-    tokenizer = OpenNMTTokenizer(
-        params={"mode": "conservative", "bpe_model_path": bpe_model_path})
-
-    # By default, no assets are returned.
-    assets = tokenizer.initialize({})
-    self.assertDictEqual(assets, {})
->>>>>>> a6aa9d90
+    tokenizer = OpenNMTTokenizer(mode="conservative", bpe_model_path=bpe_model_path)
 
     # Generated assets are prefixed but not existing resources.
     assets = tokenizer.export_assets(asset_dir, asset_prefix="source_")
