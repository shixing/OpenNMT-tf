--- conflicted
+++ resolved
@@ -7,27 +7,6 @@
     - MAIN_PYTHON_VERSION="2.7"
     - MAIN_TF_VERSION="1.6.*"
   matrix:
-<<<<<<< HEAD
-    - TF_VERSION="1.6.*"
-    - TF_VERSION="1.7.*"
-addons:
-  apt:
-    sources:
-      - george-edison55-precise-backports
-      - ubuntu-toolchain-r-test
-    packages:
-      - gcc-4.8
-      - g++-4.8
-      - cmake
-      - cmake-data
-      - libboost-python-dev
-before_install:
-  - pip install tensorflow==$TF_VERSION
-  - pip install pyyaml
-  - pip install nose2
-  - |
-        if [ "$TRAVIS_PYTHON_VERSION" == "$MAIN_PYTHON_VERSION" && "$TF_VERSION" == "$MAIN_TF_VERSION" ]; then
-=======
     - TF_VERSION="1.4.*"
     - TF_VERSION="1.5.*"
     - TF_VERSION="1.6.*"
@@ -42,7 +21,6 @@
   - pip install tensorflow==$TF_VERSION
   - |
         if [[ "$TRAVIS_PYTHON_VERSION" == "$MAIN_PYTHON_VERSION" && "$TF_VERSION" == "$MAIN_TF_VERSION" ]]; then
->>>>>>> bdd54fe4
             pip install pylint==1.8.2
             pip install sphinx==1.6.7
             pip install sphinxcontrib-versioning
@@ -52,13 +30,8 @@
             pip install twine
         fi
 script:
-<<<<<<< HEAD
-  - nose2
-  - if [ "$TRAVIS_PYTHON_VERSION" == "$MAIN_PYTHON_VERSION" && "$TF_VERSION" == "$MAIN_TF_VERSION" ]; then pylint opennmt/ bin/; fi
-=======
   - python setup.py test
   - if [[ "$TRAVIS_PYTHON_VERSION" == "$MAIN_PYTHON_VERSION" && "$TF_VERSION" == "$MAIN_TF_VERSION" ]]; then pylint opennmt/; fi
->>>>>>> bdd54fe4
 after_success:
   - |
         if [[ "$TRAVIS_PYTHON_VERSION" == "$MAIN_PYTHON_VERSION" && "$TF_VERSION" == "$MAIN_TF_VERSION" && -n $TRAVIS_TAG ]]; then
